using Test
using TensorKit
using LinearAlgebra
using MERA
using Logging

function particle_number_operator(::Type{Z2Space})
    V = Z2Space(ℤ₂(0) => 1, ℤ₂(1) => 1)
    z = TensorMap(zeros, Float64, V ← V)
    z.data[ℤ₂(0)] .= 0.0
    z.data[ℤ₂(0)] .= 1.0
    return z
end

function particle_number_operator(::Type{ComplexSpace})
    V = ℂ^2
    z = TensorMap(zeros, Float64, V ← V)
    z.data[1,1] = 0.0
    z.data[2,2] = 1.0
    return z
end

function random_space(::Type{Z2Space}, dlow=2, dhigh=6)
    dtotal = rand(dlow:dhigh)
    d0 = rand(1:dtotal-1)
    d1 = dtotal - d0
    V = Z2Space(ℤ₂(0) => d0, ℤ₂(1) => d1)
    return V
end

function random_space(::Type{ComplexSpace}, dlow=1, dhigh=8)
    d = rand(dlow:dhigh)
    V = ℂ^d
    return V
end

"""
Generate layers for a MERA of `meratype`, with `n` layers, and `T` vector space type.
"""
function random_layerspaces(T, meratype, n, dlow=3, dhigh=6)
    width = causal_cone_width(meratype)
    V = random_space(T, dlow, dhigh)
    spaces = [V]
    for i in 1:(n-1)
        V_prev = V
        V_prev_fusion = fuse(reduce(⊗, repeat([V_prev], width)))
        V = random_space(T, dlow, dhigh)
        # If a layer from V_prev to V would be of such a dimension that it couldn't be
        # isometric, try generating another V until success. Since V = V_prev is a valid
        # choice, this will eventually terminate.
        while min(V_prev_fusion, V) != V
            V = random_space(T, dlow, dhigh)
        end
        push!(spaces, V)
    end
    return spaces
end

"""
For each layer, generate a random operator above and below it (not necessarily Hermitian),
and confirm that ascending the lower or descending the upper one both lead to the same
expectation value (trace of product).
"""
function test_ascend_and_descend(meratype, spacetype)
    layers = 4
    spaces = random_layerspaces(spacetype, meratype, layers)
    m = random_MERA(meratype, spaces; random_disentangler=true)
    width = causal_cone_width(meratype)

    for i in 1:layers
        Vin = inputspace(m, i)
        Vout = outputspace(m, i)
        upper_space = reduce(⊗, repeat([Vin], width))
        lower_space = reduce(⊗, repeat([Vout], width))
        randomop1 = TensorMap(randn, ComplexF64, upper_space ← upper_space)
        randomop2 = TensorMap(randn, ComplexF64, lower_space ← lower_space)
        down1 = descend(randomop1, m, startscale=i+1, endscale=i)
        up2 = ascend(randomop2, m, startscale=i, endscale=i+1)
        e1 = tr(down1 * randomop2)
        e2 = tr(up2 * randomop1)
        @test e1 ≈ e2
    end
end

"""
Test that the expectation value of the identity is 1.0, regardless of which layer we
evaluate it at.
"""
function test_expectation_of_identity(meratype, spacetype)
    layers = 4
    spaces = random_layerspaces(spacetype, meratype, layers)
    m = random_MERA(meratype, spaces; random_disentangler=true)
    V = outputspace(m, 1)
    eye = id(V)
    for i in 1:(layers+1)
        @test expect(eye, m; evalscale=i) ≈ 1.0
    end
end

"""
Test that the expectation value of a random Hermitian operator does not depend on the layer
that we evaluate it at.
"""
function test_expectation_evalscale(meratype, spacetype)
    layers = 4
    spaces = random_layerspaces(spacetype, meratype, layers)
    m = random_MERA(meratype, spaces; random_disentangler=true)
    V = outputspace(m, 1)
    randomop = TensorMap(randn, ComplexF64, V ← V)
    randomop = (randomop + randomop')/2
    expectation = expect(randomop, m)
    for i in 1:(layers+1)
        expectation_i = expect(randomop, m; evalscale=i)
        @test expectation_i ≈ expectation
    end
end

"""
Test that pseudoserializing and depseudoserializing back does not change the expectation
value of a random Hermitian operator.
"""
function test_pseudoserialization(meratype, spacetype)
    layers = 4
    spaces = random_layerspaces(spacetype, meratype, layers)
    m = random_MERA(meratype, spaces; random_disentangler=true)
    V = outputspace(m, 1)
    randomop = TensorMap(randn, ComplexF64, V ← V)
    randomop = (randomop + randomop')/2
    expectation = expect(randomop, m)
    ser = pseudoserialize(m)
    m_reco = depseudoserialize(ser...)
    new_expectation = expect(randomop, m_reco)
    @test new_expectation ≈ expectation
end

"""
Confirm that expanding bond dimensions does not change the expectation value of a random
Hermitian operator.
"""
function test_expand_bonddim(meratype, spacetype)
    layers = 4
    spaces = random_layerspaces(spacetype, meratype, layers)
    m = random_MERA(meratype, spaces; random_disentangler=true)
    V = outputspace(m, 1)
    randomop = TensorMap(randn, ComplexF64, V ← V)
    randomop = (randomop + randomop')/2
    expectation = expect(randomop, m)
    for i in 1:(layers-1)
        V = inputspace(m, i)
        newdims = Dict(s => dim(V, s)+1 for s in sectors(V))
        m = expand_bonddim!(m, i, newdims)
    end
    new_expectation = expect(randomop, m)
    @test new_expectation ≈ expectation
end

"""
Confirm that releasing a does not change the expectation value of a random Hermitian
operator.
"""
function test_release_layer(meratype, spacetype)
    layers = 4
    spaces = random_layerspaces(spacetype, meratype, layers)
    m = random_MERA(meratype, spaces; random_disentangler=true)
    V = outputspace(m, 1)
    randomop = TensorMap(randn, ComplexF64, V ← V)
    randomop = (randomop + randomop')/2
    expectation = expect(randomop, m)
    m = release_transitionlayer!(m)
    new_expectation = expect(randomop, m)
    @test new_expectation ≈ expectation
end

"""
Create a random MERA and operator, evaluate the expectation values, strip both of their
symmetry structure, and confirm that the expectation value hasn't changed.
"""
function test_remove_symmetry(meratype, spacetype)
    layers = 4
    spaces = random_layerspaces(spacetype, meratype, layers)
    m = random_MERA(meratype, spaces; random_disentangler=true)
    V = outputspace(m, 1)
    randomop = TensorMap(randn, ComplexF64, V ← V)
    randomop = (randomop + randomop')/2
    expectation = expect(randomop, m)
    m_nosym = remove_symmetry(m)
    randomop_nosym = remove_symmetry(randomop)
    expectation_nosym = expect(randomop_nosym, m_nosym)
    @test expectation ≈ expectation_nosym
end

"""
Test optimization on a Hamiltonian that is just the particle number operator We know what it
should converge to, and it should converge fast.
"""
function test_optimization(meratype, spacetype)
    layers = 3
    # eps is the threshold for how close we need to be to the actual ground state energy
    # to pass the test.
    eps = 5e-2 
    dlow = 2
    dhigh = 3
    pars = Dict(:method => :trad,
                :densitymatrix_delta => 1e-5,
                :maxiter => 100,
                :miniter => 30,
                :havg_depth => 10,
                :layer_iters => 1,
                :disentangler_iters => 1,
                :isometry_iters => 1)

    op = particle_number_operator(spacetype)
    width = causal_cone_width(meratype)
    V = domain(op)
    ham = -reduce(⊗, repeat([op], width))
    spaces = random_layerspaces(spacetype, meratype, layers-1, dlow, dhigh)
    m = random_MERA(meratype, (V, spaces...))
    minimize_expectation!(m, ham, pars)
    expectation = expect(ham, m)
    @test abs(expectation + 1.0) < eps
end

<<<<<<< HEAD
"""
Test gradients and retraction.
"""
function test_stiefel_gradient_and_retraction(meratype, spacetype, retract)
    layers = 4
    spaces = random_layerspaces(spacetype, meratype, layers)
    morig = random_MERA(meratype, spaces; random_disentangler=true)

    width = causal_cone_width(meratype)
    V = outputspace(morig, 1)
    hamspace = reduce(⊗, repeat([V], width))
    ham = TensorMap(randn, ComplexF64, hamspace ← hamspace)
    ham = ham + ham'
    eye = id(V)

    pars = Dict(:havg_depth => 10)

    fg(x) = (expect(ham, x), stiefel_gradient(ham, x, pars))
    inner(m, x, y) = 2*real(stiefel_inner(m, x, y))
    scale!(vec, beta) = tensorwise_scale(vec, beta)
    add!(vec1, vec2, beta) = tensorwise_sum(vec1, scale!(vec2, beta))

    # Retract along the trajectory generated by the gradient of ham, by alpha and by
    # alpha+delta.
    alpha = 2.7
    delta = 0.0001
    tanorig = fg(morig)[2]
    m1, tan1 = retract(morig, tanorig, alpha)
    m2, tan2 = retract(morig, tanorig, alpha+delta)

    # Check that the gradient is a Stiefel tangent vector.
    @test istangent(morig, tanorig)
    # Check that the tangents really are tangents
    @test istangent(m1, tan1)
    @test istangent(m2, tan2)
    # Check that the points we retracted to are normalized MERAs.
    @test expect(eye, m1) ≈ 1.0
    @test expect(eye, m2) ≈ 1.0

    # Get the energies and gradients at both points.
    f1, g1 = fg(m1)
    f2, g2 = fg(m2)

    # We have three ways of computing the different between m1 and m2: Just taking the
    # different, multiplying the tangent at m1 by delta, and multiplying the tangent at m2
    # by delta. These should all give roughly the same answer, to order delta or so.
    # Confirm this by taking the overlaps between different options, and make sure that the
    # overlap is roughly the same as the norm.
    diff1 = scale!(tan1, delta)
    diff2 = scale!(tan2, delta)
    diffreco = add!(m2, m1, -1)
    overlap1 = inner(m1, diff1, diffreco)
    overlap2 = inner(m2, diff2, diffreco)
    norm1 = inner(m1, diff1, diff1)
    norm2 = inner(m2, diff2, diff2)
    @test isapprox(overlap1, norm1; rtol=10*delta)
    @test isapprox(overlap2, norm2; rtol=10*delta)

    reco1 = (f2 - f1)/delta
    reco2 = inner(m1, tan1, g1)
    reco3 = inner(m2, tan2, g2)
    @test isapprox(reco1, reco2; rtol=10*delta)
    @test isapprox(reco1, reco3; rtol=10*delta)
end

"""
Test the isometric Cayley parallel transport from
http://www.optimization-online.org/DB_FILE/2016/09/5617.pdf
"""
function test_cayley_transport(meratype, spacetype)
    layers = 4
    spaces = random_layerspaces(spacetype, meratype, layers)
    m = random_MERA(meratype, spaces; random_disentangler=true)

    width = causal_cone_width(meratype)
    V = outputspace(m, 1)
    hamspace = reduce(⊗, repeat([V], width))
    # Make three different random Hamiltonians.
    hams = [TensorMap(randn, ComplexF64, hamspace ← hamspace) for i in 1:3]
    hams = [ham + ham' for ham in hams]

    pars = Dict(:havg_depth => 10)

    retract = cayley_retract
    inner(m, x, y) = 2*real(stiefel_inner(m, x, y))

    g1, g2, g3 = [stiefel_gradient(ham, m, pars) for ham in hams]
    # Transport g2 and g3 along the retraction by g1, by distance alpha.
    alpha = 2.7
    g2t = cayley_transport(m, g1, g2, alpha)
    g3t = cayley_transport(m, g1, g3, alpha)

    # Check that the transported vectors are proper tangents.
    mt = retract(m, g1, alpha)[1]
    @test istangent(mt, g2t)
    @test istangent(mt, g3t)
    # Check that the inner product has been preserved by the transport.
    @test inner(m, g2, g3) ≈ inner(mt, g2t, g3t)
end

function test_with_all_types(testfunc, meratypes, spacetypes, args...)
    for meratype in meratypes
        for spacetype in spacetypes
            testfunc(meratype, spacetype, args...)
        end
=======
# Run the tests on different MERAs and vector spaces.
for meratype in (BinaryMERA, TernaryMERA)
    for spacetype in (ComplexSpace, Z2Space)
        @info("Testing $(meratype) with $(spacetype).")
        test_ascend_and_descend(meratype, spacetype)
        test_expectation_of_identity(meratype, spacetype)
        test_expectation_evalscale(meratype, spacetype)
        test_pseudoserialization(meratype, spacetype)
        test_expand_bonddim(meratype, spacetype)
        test_release_layer(meratype, spacetype)
        test_remove_symmetry(meratype, spacetype)
        test_optimization(meratype, spacetype)
>>>>>>> 92842d9f
    end
end

meratypes = (BinaryMERA, TernaryMERA)
spacetypes = (ComplexSpace, Z2Space)

# Run the tests on different MERAs and vector spaces.
@testset "Ascend and descend" begin
    test_with_all_types(test_ascend_and_descend, meratypes, spacetypes)
end
@testset "Expectation of identity" begin
    test_with_all_types(test_expectation_of_identity, meratypes, spacetypes)
end
@testset "Expectation at various evalscales" begin
    test_with_all_types(test_expectation_evalscale, meratypes, spacetypes)
end
@testset "Pseudoserialization" begin
    test_with_all_types(test_pseudoserialization, meratypes, spacetypes)
end
@testset "Expanding bond dimension" begin
    test_with_all_types(test_expand_bonddim, meratypes, spacetypes)
end
@testset "Releasing layers" begin
    test_with_all_types(test_release_layer, meratypes, spacetypes)
end
@testset "Stiefel gradient and Cayley retraction" begin
    test_with_all_types(test_stiefel_gradient_and_retraction, meratypes, spacetypes,
                        cayley_retract)
end
@testset "Stiefel gradient and Stiefel geodesic retraction" begin
    test_with_all_types(test_stiefel_gradient_and_retraction, meratypes, spacetypes,
                        stiefel_geodesic)
end
@testset "Cayley parallel transport" begin
    test_with_all_types(test_cayley_transport, meratypes, spacetypes)
end
@testset "Optimization" begin
    test_with_all_types(test_optimization, meratypes, spacetypes)
end<|MERGE_RESOLUTION|>--- conflicted
+++ resolved
@@ -220,7 +220,6 @@
     @test abs(expectation + 1.0) < eps
 end
 
-<<<<<<< HEAD
 """
 Test gradients and retraction.
 """
@@ -326,20 +325,6 @@
         for spacetype in spacetypes
             testfunc(meratype, spacetype, args...)
         end
-=======
-# Run the tests on different MERAs and vector spaces.
-for meratype in (BinaryMERA, TernaryMERA)
-    for spacetype in (ComplexSpace, Z2Space)
-        @info("Testing $(meratype) with $(spacetype).")
-        test_ascend_and_descend(meratype, spacetype)
-        test_expectation_of_identity(meratype, spacetype)
-        test_expectation_evalscale(meratype, spacetype)
-        test_pseudoserialization(meratype, spacetype)
-        test_expand_bonddim(meratype, spacetype)
-        test_release_layer(meratype, spacetype)
-        test_remove_symmetry(meratype, spacetype)
-        test_optimization(meratype, spacetype)
->>>>>>> 92842d9f
     end
 end
 
@@ -365,6 +350,9 @@
 @testset "Releasing layers" begin
     test_with_all_types(test_release_layer, meratypes, spacetypes)
 end
+@testset "Removing symmetry" begin
+    test_with_all_types(test_remove_symmetry, meratypes, spacetypes)
+end
 @testset "Stiefel gradient and Cayley retraction" begin
     test_with_all_types(test_stiefel_gradient_and_retraction, meratypes, spacetypes,
                         cayley_retract)
